#!/usr/bin/env python3

"""
Apache 2.0 License

Author: Ibrahim Hroob (ihroob@lincoln.ac.uk)

Permission is hereby granted, free of charge, to any person obtaining a copy
of this software and associated documentation files (the "Software"), to deal
in the Software without restriction, including without limitation the rights
to use, copy, modify, merge, publish, distribute, sublicense, and/or sell
copies of the Software, and to permit persons to whom the Software is
furnished to do so, subject to the following conditions:

The above copyright notice and this permission notice shall be included in all
copies or substantial portions of the Software.

THE SOFTWARE IS PROVIDED "AS IS", WITHOUT WARRANTY OF ANY KIND, EXPRESS OR
IMPLIED, INCLUDING BUT NOT LIMITED TO THE WARRANTIES OF MERCHANTABILITY,
FITNESS FOR A PARTICULAR PURPOSE AND NONINFRINGEMENT. IN NO EVENT SHALL THE
AUTHORS OR COPYRIGHT HOLDERS BE LIABLE FOR ANY CLAIM, DAMAGES OR OTHER
LIABILITY, WHETHER IN AN ACTION OF CONTRACT, TORT OR OTHERWISE, ARISING FROM,
OUT OF OR IN CONNECTION WITH THE SOFTWARE OR THE USE OR OTHER DEALINGS IN THE
SOFTWARE.
"""

import os
import re
import yaml
import time
import math
import rclpy
import math
import importlib
import tkinter as tk
from rclpy.node import Node
from rclpy import Parameter
from rclpy.qos import qos_profile_sensor_data
from ament_index_python.packages import get_package_share_directory
import threading
import subprocess

import json
from std_msgs.msg import String

import threading
import subprocess
import time

class MultiTopicHzMonitor:
    def __init__(self, topic_names):
        self.rate_re = re.compile(r"average rate:\s*([\d\.]+)")
        self.rates = {topic: None for topic in topic_names}
        self.last_msg_time = {topic: 0 for topic in topic_names}

        for topic in topic_names:
            t = threading.Thread(target=self._run_hz, args=(topic,))
            t.daemon = True
            t.start()

            # Also start a watchdog thread per topic
            watchdog = threading.Thread(target=self._watch_topic, args=(topic,))
            watchdog.daemon = True
            watchdog.start()

    def _run_hz(self, topic):
        cmd = ["ros2", "topic", "hz", topic]
        proc = subprocess.Popen(cmd, stdout=subprocess.PIPE,
                                stderr=subprocess.DEVNULL, text=True)
        for line in proc.stdout:
            m = self.rate_re.search(line)
            if m:
                self.rates[topic] = float(m.group(1))
                self.last_msg_time[topic] = time.time()

    def _watch_topic(self, topic, timeout=2.0):
        while True:
            time.sleep(timeout)
            last = self.last_msg_time.get(topic, 0)
            if time.time() - last > timeout:
                self.rates[topic] = 0.0  # Set to 0 if no messages in `timeout` seconds

    def get_rate(self, topic):
        return self.rates.get(topic, 0.0)

    def get_all_rates(self):
        return dict(self.rates)


class CheckTopicsGui(Node):
    def __init__(self):
        super().__init__('topics_monitor_gui_node')

        # Params
        self.declare_parameter('cfg_pth', Parameter.Type.STRING)
        self.cfg_pth = self.get_parameter('cfg_pth').get_parameter_value().string_value

        package_share_directory = get_package_share_directory('ros2_topic_monitor')
        cfg_pth_default = os.path.join(package_share_directory, 'config', 'cfg_topics_monitor.yaml')
        self.cfg_pth = self.cfg_pth or cfg_pth_default

        self.button_width = 22
        self.font_size = 12

        # Setup flags
        self.robot_status = {}
        self.recording = False
        self.gnss_status = -1
        self.gnss_service = 1

        # Add dictionaries to hold the latest metrics
        self.battery_level = None
        self.traveled_distance = None
        self.robot_speed = None
        
        # Sensor topics list 
        self.topics = []
        self.sensors_hz_monitor = None

        # Load configuration from YAML file
        try:
            with open(self.cfg_pth, 'r') as file:
                self.config = yaml.safe_load(file)
        except FileNotFoundError:
            self.get_logger().error(f"Configuration file not found: {self.cfg_pth}")
            self.config = {}
<<<<<<< HEAD
            
=======

>>>>>>> bb51a434
        # Setup tkinter GUI
        self.gui = tk.Tk()
        self.gui.title("TOPICS MONITOR")
        self.gui.protocol("WM_DELETE_WINDOW", self.window_closing)

        # Setup frames
        self.sensors_frame = self.create_label_frame(self.gui, "HEALTH", row=0, column=0)
        self.gnss_status_frame = self.create_label_frame(self.gui, "GNSS STATUS", row=1, column=0)
        self.robot_status_frame = self.create_label_frame(self.gui, "STATUS", row=2, column=0)
        self.recording_frame = self.create_label_frame(self.gui, "RECORDING", row=3, column=0)
        self.exit_frame = self.create_label_frame(self.gui, "", row=4, column=0)

        self.subscribers = []
        self.setup_sensors()
        self.setup_gnss_status()
        self.setup_robot_status()
        self.setup_recording()
        self.setup_exit_button()

        # Timer to update GUI
        self.timer = self.create_timer(2, self.update_gui)

        # Initialize ROS 2 context
        self.is_initialized = True

        # Publisher for JSON topic status
        self.topic_status_publisher = self.create_publisher(
            String, '/monitor/status', qos_profile_sensor_data
        )

    def get_topic_by_sensor_name(self, name):
        for sensor in self.config['sensors']:
            if sensor['name'] == name:
                return sensor['topic']
        return None  # or raise an error if not found

    def create_label_frame(self, parent, text='', row=0, column=0, columnspan=1):
        frame = tk.LabelFrame(parent, text=text, font=("Arial Bold", self.font_size + 1))
        
        # Add to grid with expansion in both directions
        frame.grid(row=row, column=column, padx=10, pady=10, sticky="ew", columnspan=columnspan)
        
        # Configure columns in the frame to expand and center content
        frame.grid_columnconfigure(0, weight=1)
        frame.grid_rowconfigure(0, weight=1)
        
        return frame

    def create_button(self, frame, text, row, column, command=None, background="red", activebackground="light gray", anchor="center"):
        button = tk.Button(frame, text=text, command=command, width=self.button_width, background=background,
                           activebackground=activebackground, font=("Arial Bold", self.font_size), anchor=anchor)
        button.grid(row=row, column=column, padx=5, pady=5)
        return button

    def setup_sensors(self):
        # Check if 'sensors' exists in the config
        if 'sensors' not in self.config:
            self.get_logger().warn("'sensors' key not found in config. No sensors will be set up.")
<<<<<<< HEAD
=======
            self.sensors_status = {}  # Set a default value if necessary
>>>>>>> bb51a434
            return  # Exit the function early

        for index, sensor in enumerate(self.config['sensors']):
            button = self.create_button(self.sensors_frame, sensor['name'], row=index, column=0)
            setattr(self, f"{sensor['name'].lower().replace(' ', '_')}_button", button)

<<<<<<< HEAD
            self.topics.append(sensor['topic'])
        
        self.sensors_hz_monitor = MultiTopicHzMonitor(self.topics)
=======
            # Use get method to avoid KeyError
            msg_type = self.import_message_type(sensor.get('message_type', 'default_message_type'))  # Default message type
            callback = self.create_callback(sensor['name'])

            try:
                subscriber = self.create_subscription(msg_type, sensor['topic'], callback, qos_profile=qos_profile_sensor_data)
                self.subscribers.append(subscriber)
            except Exception as e:
                self.get_logger().error(f"Error creating subscription for sensor '{sensor['name']}': {e}")
>>>>>>> bb51a434

    def setup_gnss_status(self):
        # Check if 'gnss_status' exists in the config
        if 'gnss_status' not in self.config:
            self.get_logger().warn("'gnss_status' key not found in config. GNSS status will not be set up.")
            return  # Exit the function early

        gnss_status_config = self.config['gnss_status']

        # Check for required keys in gnss_status_config
        if 'message_type' not in gnss_status_config or 'topic' not in gnss_status_config:
            self.get_logger().warn("'message_type' or 'topic' key not found in 'gnss_status' config. GNSS status will not be set up.")
            return  # Exit if necessary keys are missing

        self.gnss_status_button = self.create_button(self.gnss_status_frame, text='NO FIX', row=0, column=1)
        self.gnss_service_button = self.create_button(self.gnss_status_frame, text='GPS', row=1, column=1)
        self.gnss_std_east = self.create_button(self.gnss_status_frame, text='STD_E', row=2, column=1)
        self.gnss_std_north = self.create_button(self.gnss_status_frame, text='STD_N', row=3, column=1)

        msg_type = self.import_message_type(gnss_status_config['message_type'])
        
        try:
            self.gnss_status_subscriber = self.create_subscription(
                msg_type, 
                gnss_status_config['topic'], 
                self.gnss_status_callback, 
                qos_profile_sensor_data
            )
        except Exception as e:
            self.get_logger().error(f"Error creating GNSS status subscription: {e}")

    def setup_robot_status(self):
        # Check if 'robot_status' exists in the config
        if 'robot_status' not in self.config:
            # Log a warning or error message
            self.get_logger().warn("'robot_status' key not found in config. Using default settings.")
            self.robot_status = {}  # or set it to a default value if necessary
            return  # Exit the function early

        # If it exists, proceed as normal
        for index, status in enumerate(self.config['robot_status']):
            self.robot_status[status['name']] = 0.0
            button = self.create_button(self.robot_status_frame, status['name'], row=index, column=0, anchor="w", background='grey')
            setattr(self, f"{status['name'].lower().replace(' ', '_')}_button", button)
            
            msg_type = self.import_message_type(status['message_type'])
            callback = self.create_status_callback(status['name'])
            
            try:
                subscriber = self.create_subscription(msg_type, status['topic'], callback, qos_profile_sensor_data)
                self.subscribers.append(subscriber)
            except Exception as e:
<<<<<<< HEAD
                self.get_logger().error(f"error creating subscription for topic '{status['topic']}': {e}")
=======
                self.get_logger().error(f"Error creating subscription for topic '{status['topic']}': {e}")
>>>>>>> bb51a434

    def setup_recording(self):
        # Check if 'recording' exists in the config
        if 'recording' not in self.config:
<<<<<<< HEAD
            self.get_logger().warn("Warning: 'recording' key not found in config. Recording will not be set up.")
=======
            self.get_logger().warn("'recording' key not found in config. Recording will not be set up.")
>>>>>>> bb51a434
            return  # Exit the function early

        recording_config = self.config['recording']

        # Check for required keys in recording_config
        if 'message_type' not in recording_config or 'topic' not in recording_config:
<<<<<<< HEAD
            self.get_logger().warn("Warning: 'message_type' or 'topic' key not found in 'recording' config. Recording will not be set up.")
=======
            self.get_logger().warn("'message_type' or 'topic' key not found in 'recording' config. Recording will not be set up.")
>>>>>>> bb51a434
            return  # Exit if necessary keys are missing

        self.recording_button = self.create_button(self.recording_frame, text="Recording\nin progress", row=0, column=2)

        msg_type = self.import_message_type(recording_config['message_type'])
        
        try:
            self.recording_subscriber = self.create_subscription(
                msg_type,
                recording_config['topic'],
                self.rosbag_recording_callback,
                qos_profile_sensor_data
            )
        except Exception as e:
            self.get_logger().error(f"Error creating recording subscription: {e}")

    def setup_exit_button(self):
        # Create the exit button with grey color
        self.exit_button = self.create_button(
            self.exit_frame, 
            text="Exit", 
            row=0, 
            column=0, 
            command=self.window_closing
        )
        self.exit_button.configure(
            background="grey",        # Sets the background color to grey
            activebackground="light gray"  # Sets the color when the button is pressed
        )
        # Make sure to set the columnspan in the grid configuration
        self.exit_button.grid(row=0, column=0, columnspan=3, padx=10, pady=10, sticky="ew")

        # Ensure the parent frame is correctly configured
        self.exit_frame.grid_columnconfigure(0, weight=1)
        self.exit_frame.grid_columnconfigure(1, weight=1)
        self.exit_frame.grid_columnconfigure(2, weight=1)

    def import_message_type(self, message_type_str):
        module_name, class_name = message_type_str.rsplit('.', 1)
        module = importlib.import_module(module_name)
        return getattr(module, class_name)

    def publish_json_status(self):
        status_data = {}

        for index, sensor in enumerate(self.config['sensors']):
            publish_rate = self.sensors_hz_monitor.get_rate(sensor['topic'])
            rate = publish_rate if publish_rate is not None else 0.0
            
            # Determine status
            status = "active" if rate != 0 else "inactive"

            status_data[sensor['name']] = {
                "status": status,
                "refresh_rate_hz": round(rate, 2)
            }

        # Add robot status
        status_data["robot_status"] = {
            key: round(value, 2) for key, value in self.robot_status.items()
        }

        # Convert to JSON
        json_message = json.dumps(status_data)

        # Publish the JSON string
        json_msg = String()
        json_msg.data = json_message
        self.topic_status_publisher.publish(json_msg)

    def create_status_callback(self, robot_status):
        def callback(msg):
            self.robot_status[robot_status] = msg.data
        return callback

    def window_closing(self):
        if self.is_initialized:
            try:
                self.gui.quit()  # Stop the Tkinter main loop
                self.is_initialized = False  # Mark as not initialized to avoid multiple shutdown attempts
                rclpy.shutdown()
            except Exception as e:
                self.get_logger().error(f"Error during shutdown: {e}")

    def dummy_callback(self):
        pass

    def gnss_status_callback(self, msg):
        self.gnss_status = msg.status.status
        self.gnss_service = msg.status.service
        # Extract diagonal terms (variance in m^2)
        cov_EE = msg.position_covariance[0]
        cov_NN = msg.position_covariance[4]
        cov_UU = msg.position_covariance[8]

        # Convert to standard deviation (σ) in meters
        self.std_E = math.sqrt(cov_EE)
        self.std_N = math.sqrt(cov_NN)
        self.std_U = math.sqrt(cov_UU)

        # self.get_logger().info(f'--- GPS Fix Received ---')
        # self.get_logger().info(f'Latitude: {msg.latitude:.8f}, Longitude: {msg.longitude:.8f}, Altitude: {msg.altitude:.2f} m')
        # self.get_logger().info(f'Standard deviation (XY): East = {self.std_E:.3f} m, North = {self.std_N:.3f} m')
        # self.get_logger().info(f'Standard deviation (Z): Up = {self.std_U:.3f} m')

        # Optionally, combine XY uncertainty as RMS
        self.xy_uncertainty = math.sqrt(self.std_E**2 + self.std_N**2)
        # self.get_logger().info(f'Combined XY plane pose uncertainty: {self.xy_uncertainty:.3f} m')

        # Extract diagonal terms (variance in m^2)
        cov_EE = msg.position_covariance[0]
        cov_NN = msg.position_covariance[4]
        cov_UU = msg.position_covariance[8]

        # Convert to standard deviation (σ) in meters
        self.std_E = math.sqrt(cov_EE)
        self.std_N = math.sqrt(cov_NN)
        self.std_U = math.sqrt(cov_UU)

    def update_gnss_status(self):
        if self.gnss_status == 2:
            text, color = 'GBAS FIX', "green"
        elif self.gnss_status == 1:
            text, color = 'SBAS FIX', "green"
        elif self.gnss_status == 0:
            text, color = 'FIX', "yellow"
        else:
            text, color = 'NO FIX', "red"

        if self.gnss_service == 8:
            service_text = 'GALILEO'
        elif self.gnss_service == 4:
            service_text = 'COMPASS'
        elif self.gnss_service == 2:
            service_text = 'GLONASS'
        else:
            service_text = 'GPS'
        
        self.gnss_status_button.configure(text=text, background=color, activebackground='light gray')
        self.gnss_service_button.configure(text='Service: '+service_text, background='lightblue', activebackground='light gray')

        std_e = f'STD_E: {self.std_E} m'
        self.gnss_std_east.configure(text=std_e, background='lightblue', activebackground='light gray')

        std_n = f'STD_N: {self.std_N} m'
        self.gnss_std_north.configure(text=std_n, background='lightblue', activebackground='light gray')
        
        std_e = f'STD_E: {self.std_E} m'
        self.gnss_std_east.configure(text=std_e, background='lightblue', activebackground='light gray')

        std_n = f'STD_N: {self.std_N} m'
        self.gnss_std_north.configure(text=std_n, background='lightblue', activebackground='light gray')

        self.gnss_status = -1

    def rosbag_recording_callback(self, msg):
        self.recording = True

    def update_sensors_frame_gui(self):
        
        for index, sensor in enumerate(self.config['sensors']):
            sensor_name = sensor['name']
            button = getattr(self, f"{sensor_name.lower().replace(' ', '_')}_button")

            # Calculate publish rate and update button text
            topic = self.get_topic_by_sensor_name(sensor_name)
            publish_rate = self.sensors_hz_monitor.get_rate(topic)
            rate = publish_rate if publish_rate is not None else 0.0
            button_text = f"{sensor_name} ({rate:.1f} Hz)"

            color = "green" if rate != 0 else "red"
            button.configure(text=button_text, background=color, activebackground='light gray')

    def update_status_frame_gui(self):
        for system_status, value in self.robot_status.items():
            button = getattr(self, f"{system_status.lower().replace(' ', '_')}_button")
            color = "coral" if value > 0 else "grey"

            # Update button text
            button_text = f"{system_status}: {value:.2f}"  # Update button text with publish rate

            button.configure(text=button_text, background=color, activebackground='light gray')        

    def update_recording_frame_gui(self):
        if 'recording' not in self.config:
            return
        color = "green" if self.recording else "red"
        self.recording_button.configure(background=color, activebackground='light gray')
        self.recording = False

    def update_gui(self):
        self.update_sensors_frame_gui()
        self.update_gnss_status()
        self.update_status_frame_gui()
        self.update_recording_frame_gui()
        
        try:
            self.gui.update()
        except tk.TclError:
            self.get_logger().warn("GUI closed unexpectedly.")
            rclpy.shutdown()
<<<<<<< HEAD
    
        self.publish_json_status()
=======
            
        self.publish_json_status()
        self.reset_sensor_status()

>>>>>>> bb51a434

def ros2_spin(node):
    try:
        rclpy.spin(node)
    except KeyboardInterrupt:
        print("Shutting down ROS2 node...")
    finally:
        node.destroy_node()
        rclpy.shutdown()

def start_ros2_spin(node):
    threading.Thread(target=ros2_spin, args=(node,), daemon=True).start()

def main(args=None):
    rclpy.init(args=args)
    node = CheckTopicsGui()
    start_ros2_spin(node)  # spin in background
    node.gui.mainloop()

if __name__ == '__main__':
    main()<|MERGE_RESOLUTION|>--- conflicted
+++ resolved
@@ -124,11 +124,7 @@
         except FileNotFoundError:
             self.get_logger().error(f"Configuration file not found: {self.cfg_pth}")
             self.config = {}
-<<<<<<< HEAD
-            
-=======
-
->>>>>>> bb51a434
+
         # Setup tkinter GUI
         self.gui = tk.Tk()
         self.gui.title("TOPICS MONITOR")
@@ -187,31 +183,17 @@
         # Check if 'sensors' exists in the config
         if 'sensors' not in self.config:
             self.get_logger().warn("'sensors' key not found in config. No sensors will be set up.")
-<<<<<<< HEAD
-=======
-            self.sensors_status = {}  # Set a default value if necessary
->>>>>>> bb51a434
+
             return  # Exit the function early
 
         for index, sensor in enumerate(self.config['sensors']):
             button = self.create_button(self.sensors_frame, sensor['name'], row=index, column=0)
             setattr(self, f"{sensor['name'].lower().replace(' ', '_')}_button", button)
 
-<<<<<<< HEAD
             self.topics.append(sensor['topic'])
         
         self.sensors_hz_monitor = MultiTopicHzMonitor(self.topics)
-=======
-            # Use get method to avoid KeyError
-            msg_type = self.import_message_type(sensor.get('message_type', 'default_message_type'))  # Default message type
-            callback = self.create_callback(sensor['name'])
-
-            try:
-                subscriber = self.create_subscription(msg_type, sensor['topic'], callback, qos_profile=qos_profile_sensor_data)
-                self.subscribers.append(subscriber)
-            except Exception as e:
-                self.get_logger().error(f"Error creating subscription for sensor '{sensor['name']}': {e}")
->>>>>>> bb51a434
+
 
     def setup_gnss_status(self):
         # Check if 'gnss_status' exists in the config
@@ -264,31 +246,22 @@
                 subscriber = self.create_subscription(msg_type, status['topic'], callback, qos_profile_sensor_data)
                 self.subscribers.append(subscriber)
             except Exception as e:
-<<<<<<< HEAD
                 self.get_logger().error(f"error creating subscription for topic '{status['topic']}': {e}")
-=======
-                self.get_logger().error(f"Error creating subscription for topic '{status['topic']}': {e}")
->>>>>>> bb51a434
+
 
     def setup_recording(self):
         # Check if 'recording' exists in the config
         if 'recording' not in self.config:
-<<<<<<< HEAD
             self.get_logger().warn("Warning: 'recording' key not found in config. Recording will not be set up.")
-=======
-            self.get_logger().warn("'recording' key not found in config. Recording will not be set up.")
->>>>>>> bb51a434
+
             return  # Exit the function early
 
         recording_config = self.config['recording']
 
         # Check for required keys in recording_config
         if 'message_type' not in recording_config or 'topic' not in recording_config:
-<<<<<<< HEAD
             self.get_logger().warn("Warning: 'message_type' or 'topic' key not found in 'recording' config. Recording will not be set up.")
-=======
-            self.get_logger().warn("'message_type' or 'topic' key not found in 'recording' config. Recording will not be set up.")
->>>>>>> bb51a434
+
             return  # Exit if necessary keys are missing
 
         self.recording_button = self.create_button(self.recording_frame, text="Recording\nin progress", row=0, column=2)
@@ -490,15 +463,8 @@
         except tk.TclError:
             self.get_logger().warn("GUI closed unexpectedly.")
             rclpy.shutdown()
-<<<<<<< HEAD
     
         self.publish_json_status()
-=======
-            
-        self.publish_json_status()
-        self.reset_sensor_status()
-
->>>>>>> bb51a434
 
 def ros2_spin(node):
     try:
